--- conflicted
+++ resolved
@@ -33,11 +33,7 @@
     "grunt-eslint": "^17.2.0",
     "grunt-githooks": "^0.3.1",
     "grunt-htmlhint": ">=0.4.1",
-<<<<<<< HEAD
-=======
-    "grunt-jscs": ">=0.8.1",
     "pem": "^1.8.1",
->>>>>>> ed01604e
     "selenium-webdriver": "^2.46.0",
     "tape": "^4.0.0",
     "travis-multirunner": "^2.6.0",
