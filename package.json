--- conflicted
+++ resolved
@@ -29,12 +29,7 @@
     "grunt": "^0.4.5",
     "grunt-cli": ">=0.1.9",
     "grunt-contrib-compress": "^0.13.0",
-<<<<<<< HEAD
-    "grunt-contrib-csslint": ">=0.3.1",
     "grunt-eslint": "^21.0.0",
-=======
-    "grunt-eslint": "^18.1.0",
->>>>>>> 2570c465
     "grunt-githooks": "^0.3.1",
     "grunt-htmlhint": ">=0.9.12",
     "pem": "^1.9.4",
