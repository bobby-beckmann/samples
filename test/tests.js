/*
 *  Copyright (c) 2015 The WebRTC project authors. All Rights Reserved.
 *
 *  Use of this source code is governed by a BSD-style license
 *  that can be found in the LICENSE file in the root of the source
 *  tree.
 */
/* jshint node: true */
/* globals require */

'use strict';
var test = require('tape');

// Add all test files here with a short comment.

// Tests basic functionality of the the gum demo.
require('../src/content/getusermedia/gum/js/test');

// Tests basic functionality of the pc1 demo.
require('../src/content/peerconnection/pc1/js/test');

// Tests basic functionality of the munge-sdp demo.
require('../src/content/peerconnection/munge-sdp/js/test');

// Tests basic functionality of the trickle-ice demo.
require('../src/content/peerconnection/trickle-ice/js/test');

// Tests basic functionality of the datachannel textchat demo.
require('../src/content/datachannel/basic/js/test');

<<<<<<< HEAD
// Tests basic functionality of the input-output device demo.
require('../src/content/devices/input-output/js/test.js');
=======
// This is run as a test so it is executed after all tests
// have completed.
test('Shutdown', function(t) {
  var driver = require('./selenium-lib').buildDriver();
  driver.close()
  .then(function() {
    driver.quit().then(function() {
      t.end();
    });
  });
});
>>>>>>> 844cea11
<|MERGE_RESOLUTION|>--- conflicted
+++ resolved
@@ -28,10 +28,9 @@
 // Tests basic functionality of the datachannel textchat demo.
 require('../src/content/datachannel/basic/js/test');
 
-<<<<<<< HEAD
 // Tests basic functionality of the input-output device demo.
 require('../src/content/devices/input-output/js/test.js');
-=======
+
 // This is run as a test so it is executed after all tests
 // have completed.
 test('Shutdown', function(t) {
@@ -42,5 +41,4 @@
       t.end();
     });
   });
-});
->>>>>>> 844cea11
+});