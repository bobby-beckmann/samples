import gulp from 'gulp';
import eslint from 'gulp-eslint';
import zip from 'gulp-zip';
import gulpStylelint from 'gulp-stylelint';
import nightwatch from 'gulp-nightwatch';

gulp.task('zip', function() {
  return gulp.src('src/content/extensions/desktopcapture/extension/**')
    .pipe(zip('desktopCaptureExtension.zip'))
    .pipe(gulp.dest('release'));
});

gulp.task('eslint', function() {
  return gulp.src(['src/content/**/*.js', 'test/*.js', '!**/third_party/*.js'])
    .pipe(eslint())
    .pipe(eslint.format())
    .pipe(eslint.failAfterError());
});

<<<<<<< HEAD

gulp.task('stylelint', function() {
  return gulp.src('src/**/*.css')
=======
gulp.task('htmlhint', function() {
  return gulp.src(['src/content/**/*.html', '!**/third_party/*.html'])
    .pipe(htmlhint())
    .pipe(htmlhint.reporter())
    .pipe(htmlhint.failOnError());
});

gulp.task('lintcss', function() {
  return gulp
    .src('src/**/*.css')
>>>>>>> 6da8a91d
    .pipe(gulpStylelint({
      reporters: [
        {formatter: 'string', console: true}
      ]
    }));
});

gulp.task('nightwatch', function() {
  return gulp.src('gulpfile.babel.js')
    .pipe(nightwatch({
      configFile: 'nightwatch.json',
      cliArgs: ['--env chrome']
    }));
});

// gulp.task('default', ['eslint', 'stylelint', 'nightwatch']);<|MERGE_RESOLUTION|>--- conflicted
+++ resolved
@@ -17,22 +17,10 @@
     .pipe(eslint.failAfterError());
 });
 
-<<<<<<< HEAD
-
-gulp.task('stylelint', function() {
-  return gulp.src('src/**/*.css')
-=======
-gulp.task('htmlhint', function() {
-  return gulp.src(['src/content/**/*.html', '!**/third_party/*.html'])
-    .pipe(htmlhint())
-    .pipe(htmlhint.reporter())
-    .pipe(htmlhint.failOnError());
-});
 
 gulp.task('lintcss', function() {
   return gulp
     .src('src/**/*.css')
->>>>>>> 6da8a91d
     .pipe(gulpStylelint({
       reporters: [
         {formatter: 'string', console: true}
