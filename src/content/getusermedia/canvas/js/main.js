/*
 *  Copyright (c) 2014 The WebRTC project authors. All Rights Reserved.
 *
 *  Use of this source code is governed by a BSD-style license
 *  that can be found in the LICENSE file in the root of the source
 *  tree.
 */

'use strict';

// Put variables in global scope to make them available to the browser console.
var video = document.querySelector('video');
var canvas = window.canvas = document.querySelector('canvas');
canvas.width = 480;
canvas.height = 360;

var button = document.querySelector('button');
button.onclick = function() {
  canvas.width = video.videoWidth;
  canvas.height = video.videoHeight;
  canvas.getContext('2d').
    drawImage(video, 0, 0, canvas.width, canvas.height);
};

<<<<<<< HEAD
var video = document.querySelector('video');
=======
navigator.getUserMedia = navigator.getUserMedia ||
    navigator.webkitGetUserMedia || navigator.mozGetUserMedia;
>>>>>>> e9f77b80

var constraints = {
  audio: false,
  video: true
};

function successCallback(stream) {
  window.stream = stream; // make stream available to browser console
  attachMediaStream(video, stream);
}

function errorCallback(error) {
  console.log('navigator.getUserMedia error: ', error);
}

navigator.getUserMedia(constraints, successCallback, errorCallback);<|MERGE_RESOLUTION|>--- conflicted
+++ resolved
@@ -22,13 +22,6 @@
     drawImage(video, 0, 0, canvas.width, canvas.height);
 };
 
-<<<<<<< HEAD
-var video = document.querySelector('video');
-=======
-navigator.getUserMedia = navigator.getUserMedia ||
-    navigator.webkitGetUserMedia || navigator.mozGetUserMedia;
->>>>>>> e9f77b80
-
 var constraints = {
   audio: false,
   video: true
