'use strict';

/* globals module */

module.exports = function(grunt) {

  // configure project
  grunt.initConfig({
    // make node configurations available
    pkg: grunt.file.readJSON('package.json'),

    csslint: {
      options: {
        csslintrc: 'samples/web/.csslintrc'
      },
      strict: {
        options: {
          import: 2
        },
        src: ['samples/web/content/**/*.css',
              '!samples/web/content/**/*_nolint.css',
              '!samples/web/content/testrtc/bower_components/**/*.css'
        ]
      },
      lax: {
        options: {
          import: false
        },
        src: ['samples/web/content/**/*.css',
              '!samples/web/content/**/*_nolint.css',
              '!samples/web/content/testrtc/bower_components/**/*.css'
        ]
      }
    },

    htmlhint: {
      html1: {
        src: [
        'samples/web/content/apprtc/index.html',
        'samples/web/content/datachannel/index.html',
        'samples/web/content/getusermedia/**/index.html',
        'samples/web/content/peerconnection/**/index.html'
        ]
      }
    },

    jscs: {
      src: 'samples/web/content/**/*.js',
      options: {
        preset: 'google', // as per Google style guide – could use '.jscsrc' instead
        'excludeFiles': [
<<<<<<< HEAD
=======
        'samples/web/content/manual-test/**/*',
        'samples/web/content/apprtc/js/compiled/*.js',
>>>>>>> d66a7b93
        'samples/web/content/apprtc/js/vr.js',
        'samples/web/content/apprtc/js/stereoscopic.js',
        'samples/web/content/getusermedia/desktopcapture/extension/content-script.js',
        'samples/web/content/testrtc/bower_components/**',
        // TODO (chuckhays) : remove these exclusions after code passes.
        'samples/web/content/getusermedia/**/*.js',
        'samples/web/content/peerconnection/**/*.js',
        'samples/web/content/datachannel/**/*.js'
        ]
      }
    },

    jshint: {
      options: {
        ignores: [
        'samples/web/content/getusermedia/desktopcapture/**',
        'samples/web/content/apprtc/js/compiled/*.js',
        'samples/web/content/apprtc/js/stereoscopic.js',
        'samples/web/content/apprtc/js/ga.js',
        'samples/web/content/apprtc/js/vr.js',
        'samples/web/content/testrtc/bower_components/**'
        ],
        // use default .jshintrc files
        jshintrc: true
      },
      // files to validate
      // can choose more than one name + array of paths
      // usage with this name: grunt jshint:files
      files: ['samples/web/content/**/*.js']
    },

    shell: {
      runPythonTests: {
        command: './run_python_tests.sh'
      },
    },

    'grunt-chrome-build' : {
      apprtc: {
        options: {
          buildDir: 'build/chrome-app',
          zipFile: 'build/chrome-app/apprtc.zip',
          // If values for chromeBinary and keyFile are not provided, the packaging
          // step will be skipped.
          // chromeBinary should be set to the Chrome executable on your system.
          chromeBinary: null,
          // keyFile should be set to the key you want to use to create the crx package
          keyFile: null
        },
        files: [
          {
            expand: true,
            cwd: 'samples/web/content/apprtc',
            src: [
              '**/*.js',
              '!**/*test.js',
              '**/*.css',
              'images/apprtc*.png',
              'manifest.json',
              '!*.pem'
            ],
            dest: 'build/chrome-app/'
          }
        ]
      }
    },

    jstdPhantom: {
      options: {
        useLatest : true,
        port: 9876,
      },
      files: [
        'samples/web/content/apprtc/js_test_driver.conf',
      ]},

    closurecompiler: {
      debug: {
        files: {
          // Destination: [source files]
          'samples/web/content/apprtc/js/compiled/apprtc.debug.js': [
            'samples/web/content/apprtc/js/adapter.js',
            'samples/web/content/apprtc/js/appcontroller.js',
            'samples/web/content/apprtc/js/call.js',
            'samples/web/content/apprtc/js/infobox.js',
            'samples/web/content/apprtc/js/peerconnectionclient.js',
            'samples/web/content/apprtc/js/roomselection.js',
            'samples/web/content/apprtc/js/sdputils.js',
            'samples/web/content/apprtc/js/signalingchannel.js',
            'samples/web/content/apprtc/js/stats.js',
            'samples/web/content/apprtc/js/storage.js',
            'samples/web/content/apprtc/js/util.js',
          ]
        },
        options: {
          'compilation_level': 'WHITESPACE_ONLY',
          'language_in': 'ECMASCRIPT5'
        },
      },
    },
  });

  // enable plugins
  grunt.loadNpmTasks('grunt-contrib-csslint');
  grunt.loadNpmTasks('grunt-htmlhint');
  grunt.loadNpmTasks('grunt-jscs');
  grunt.loadNpmTasks('grunt-contrib-jshint');
  grunt.loadNpmTasks('grunt-shell');
  grunt.loadNpmTasks('grunt-jstestdriver-phantomjs');
  grunt.loadNpmTasks('grunt-closurecompiler');
  grunt.loadTasks('grunt-chrome-build');

  // set default tasks to run when grunt is called without parameters
  grunt.registerTask('default', ['csslint', 'htmlhint', 'jscs', 'jshint',
                     'shell:runPythonTests', 'jstdPhantom',
                     'closurecompiler:debug']);
  grunt.registerTask('build', ['closurecompiler:debug', 'grunt-chrome-build']);
  // also possible to call JavaScript directly in registerTask()
  // or to call external tasks with grunt.loadTasks()
};<|MERGE_RESOLUTION|>--- conflicted
+++ resolved
@@ -49,11 +49,7 @@
       options: {
         preset: 'google', // as per Google style guide – could use '.jscsrc' instead
         'excludeFiles': [
-<<<<<<< HEAD
-=======
-        'samples/web/content/manual-test/**/*',
         'samples/web/content/apprtc/js/compiled/*.js',
->>>>>>> d66a7b93
         'samples/web/content/apprtc/js/vr.js',
         'samples/web/content/apprtc/js/stereoscopic.js',
         'samples/web/content/getusermedia/desktopcapture/extension/content-script.js',
